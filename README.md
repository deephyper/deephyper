--- conflicted
+++ resolved
@@ -1,10 +1,7 @@
-<<<<<<< HEAD
-=======
 # Documentation
 
 Deephyper documentation is on : [ReadTheDocs](https://deephyper.readthedocs.io)
 
->>>>>>> 45521e7d
 # Directory structure
 ```
 benchmarks/
@@ -18,11 +15,6 @@
     nas/
         neural architecture search applications
 ```
-<<<<<<< HEAD
-=======
-
-# Install instructions
->>>>>>> 45521e7d
 
 # Install instructions
 
