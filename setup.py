#!/usr/bin/env python
# -*- coding: utf-8 -*-

# Note: To use the 'upload' functionality of this file, you must:
#   $ pip install twine

import os
import platform
import sys
from shutil import rmtree

from setuptools import Command, setup

# path of the directory where this file is located
here = os.path.abspath(os.path.dirname(__file__))

# query platform informations, e.g. 'macOS-12.0.1-arm64-arm-64bit'
platform_infos = platform.platform()


# What packages are required for this module to be executed?
REQUIRED = [
    "ConfigSpace>=0.4.20",
    # "deepspace>=0.0.5", # benchmarks sub-module
    "dh-scikit-optimize>=0.9.6",
    "dm-tree",
    "Jinja2",
    # "joblib>=0.10.3",
    # "matplotlib>=3.0.3", # analytics
    #* "networkx", # NAS
    "numpy",  # ==1.19.4",  # working with 1.20.1
    # "openml>=0.10.2", # benchmarks sub-module
    "pandas>=0.24.2",
<<<<<<< HEAD
    # "pydot", # NAS
    # "ray[default]>=1.3.0", # evaluator and ensemble
    "scikit-learn>=0.23.1",
    # "tqdm",
    # "xgboost", # autosklearm
]


#! Requirements for Neural Architecture Search (NAS)
REQUIRED_NAS = [
    "networkx"
    "pydot"
=======
    "Jinja2<3.1",
    "ConfigSpace>=0.4.20",
    "xgboost",
    "typeguard",
    "openml==0.10.2",
    "matplotlib>=3.0.3",
    "statsmodels",
>>>>>>> 5cb89005
]

REQUIRED_NAS_PLATFORM = {
    "default": [
        "tensorflow>=2.0.0",
        "tensorflow_probability"
    ],
    "macOS-arm64": [
        "tensorflow_probability~=0.14"
    ]
}
if "macOS" in platform_infos and "arm64" in platform_infos:
    REQUIRED_NAS = REQUIRED_NAS + REQUIRED_NAS_PLATFORM["macOS-arm64"]
else: # x86_64
    REQUIRED_NAS = REQUIRED_NAS + REQUIRED_NAS_PLATFORM["default"]

#! Requirements for Pipeline Optimization for ML (popt)
REQUIRED_POPT = []

#! Requirements for Automated Deep Ensemble with Uncertainty Quantification (AutoDEUQ)
REQUIRED_AUTODEUQ = []


# What packages are optional?
EXTRAS = {
    "nas": REQUIRED_NAS, # neural architecture search
    "popt": REQUIRED_POPT, # pipeline optimization for ml
    "autodeuq": REQUIRED_AUTODEUQ, # automated deep ensemble with uncertainty quantificationm
    "dev": [
        # Test
        "codecov",
        "pytest",
        "pytest-cov",
        # Packaging
        "twine",
        # Formatter and Linter
        "black",
        "rstcheck",
        # Documentation
        "GitPython",
        "ipython",
        "nbsphinx",
        "Sphinx~=3.5.4",
        "sphinx-book-theme",
        "sphinx-copybutton",
        "sphinx-togglebutton",
    ],
    "analytics": [
        "jupyter",
        "jupyter_contrib_nbextensions>=0.5.1",
        "nbconvert<6",
        "seaborn>=0.9.1",
        "streamlit",
        "tinydb",
    ],
    "hvd": ["horovod>=0.21.3", "mpi4py>=3.0.0"],
}

# Useful commands to build/upload the wheel to PyPI

class UploadCommand(Command):
    """Support setup.py upload."""

    description = "Build and publish the package."
    user_options = []

    @staticmethod
    def status(s):
        """Prints things in bold."""
        print("\033[1m{0}\033[0m".format(s))

    def initialize_options(self):
        pass

    def finalize_options(self):
        pass

    def run(self):
        try:
            self.status("Removing previous builds…")
            rmtree(os.path.join(here, "dist"))
        except OSError:
            pass

        self.status("Building Source and Wheel (universal) distribution…")
        os.system("{0} setup.py sdist bdist_wheel --universal".format(sys.executable))

        self.status("Uploading the package to PyPI via Twine…")
        os.system("twine upload dist/*")

        sys.exit()


class TestUploadCommand(Command):
    """Support setup.py testupload."""

    description = "Build and publish the package to test.pypi."
    user_options = []

    @staticmethod
    def status(s):
        """Prints things in bold."""
        print("\033[1m{0}\033[0m".format(s))

    def initialize_options(self):
        pass

    def finalize_options(self):
        pass

    def run(self):
        try:
            self.status("Removing previous builds…")
            rmtree(os.path.join(here, "dist"))
        except OSError:
            pass

        self.status("Building Source and Wheel (universal) distribution…")
        os.system("{0} setup.py sdist bdist_wheel --universal".format(sys.executable))

        self.status("Uploading the package to PyPI via Twine…")
        os.system("twine upload --repository-url https://test.pypi.org/legacy/ dist/*")

        sys.exit()


class TestInstallCommand(Command):
    """Support setup.py testinstall"""

    description = "Install deephyper from TestPyPI."
    user_options = []

    @staticmethod
    def status(s):
        """Prints things in bold."""
        print("\033[1m{0}\033[0m".format(s))

    def initialize_options(self):
        pass

    def finalize_options(self):
        pass

    def run(self):
        self.status("Downloading the package from Test PyPI and installing it")
        os.system("pip install --index-url https://test.pypi.org/simple/ deephyper")

        sys.exit()


# Where the magic happens:
setup(
    install_requires=REQUIRED,
    extras_require=EXTRAS,
    cmdclass={
        "upload": UploadCommand,
        "testupload": TestUploadCommand,
        "testinstall": TestInstallCommand,
    }
)

<|MERGE_RESOLUTION|>--- conflicted
+++ resolved
@@ -24,14 +24,13 @@
     # "deepspace>=0.0.5", # benchmarks sub-module
     "dh-scikit-optimize>=0.9.6",
     "dm-tree",
-    "Jinja2",
+    "Jinja2<3.1",
     # "joblib>=0.10.3",
     # "matplotlib>=3.0.3", # analytics
     #* "networkx", # NAS
     "numpy",  # ==1.19.4",  # working with 1.20.1
     # "openml>=0.10.2", # benchmarks sub-module
     "pandas>=0.24.2",
-<<<<<<< HEAD
     # "pydot", # NAS
     # "ray[default]>=1.3.0", # evaluator and ensemble
     "scikit-learn>=0.23.1",
@@ -44,15 +43,6 @@
 REQUIRED_NAS = [
     "networkx"
     "pydot"
-=======
-    "Jinja2<3.1",
-    "ConfigSpace>=0.4.20",
-    "xgboost",
-    "typeguard",
-    "openml==0.10.2",
-    "matplotlib>=3.0.3",
-    "statsmodels",
->>>>>>> 5cb89005
 ]
 
 REQUIRED_NAS_PLATFORM = {
