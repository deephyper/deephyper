

.. _sphx_glr_examples_examples_hpo:

.. _hpo-examples:

Hyperparameter optimization
---------------------------



.. raw:: html

    <div class="sphx-glr-thumbnails">

.. thumbnail-parent-div-open

.. raw:: html

<<<<<<< HEAD
    <div class="sphx-glr-thumbcontainer" tooltip="Author(s): Romain Egele, Brett Eiffert.">

.. only:: html

  .. image:: /examples/examples_hpo/images/thumb/sphx_glr_plot_hpo_text_classification_thumb.png
    :alt:

  :ref:`sphx_glr_examples_examples_hpo_plot_hpo_text_classification.py`

.. raw:: html

      <div class="sphx-glr-thumbnail-title">Hyperparameter search for text classification</div>
=======
    <div class="sphx-glr-thumbcontainer" tooltip="In this example, you will learn how to treat the choice of a learning method as just another hyperparameter. We consider the Random Forest (RF) and Gradient Boosting (GB) classifiers from Scikit-Learn on the Airlines dataset.">

.. only:: html

  .. image:: /examples/examples_hpo/images/thumb/sphx_glr_plot_hpo_for_rf_and_overfitting_thumb.png
    :alt:

  :ref:`sphx_glr_examples_examples_hpo_plot_hpo_for_rf_and_overfitting.py`

.. raw:: html

      <div class="sphx-glr-thumbnail-title">Hyperparameter optimization and overfitting</div>
>>>>>>> f7281f9f
    </div>


.. thumbnail-parent-div-close

.. raw:: html

    </div>


.. toctree::
   :hidden:

<<<<<<< HEAD
   /examples/examples_hpo/plot_hpo_text_classification
=======
   /examples/examples_hpo/plot_hpo_for_rf_and_overfitting
>>>>>>> f7281f9f
<|MERGE_RESOLUTION|>--- conflicted
+++ resolved
@@ -17,7 +17,6 @@
 
 .. raw:: html
 
-<<<<<<< HEAD
     <div class="sphx-glr-thumbcontainer" tooltip="Author(s): Romain Egele, Brett Eiffert.">
 
 .. only:: html
@@ -30,7 +29,6 @@
 .. raw:: html
 
       <div class="sphx-glr-thumbnail-title">Hyperparameter search for text classification</div>
-=======
     <div class="sphx-glr-thumbcontainer" tooltip="In this example, you will learn how to treat the choice of a learning method as just another hyperparameter. We consider the Random Forest (RF) and Gradient Boosting (GB) classifiers from Scikit-Learn on the Airlines dataset.">
 
 .. only:: html
@@ -43,7 +41,6 @@
 .. raw:: html
 
       <div class="sphx-glr-thumbnail-title">Hyperparameter optimization and overfitting</div>
->>>>>>> f7281f9f
     </div>
 
 
@@ -57,8 +54,5 @@
 .. toctree::
    :hidden:
 
-<<<<<<< HEAD
    /examples/examples_hpo/plot_hpo_text_classification
-=======
    /examples/examples_hpo/plot_hpo_for_rf_and_overfitting
->>>>>>> f7281f9f
