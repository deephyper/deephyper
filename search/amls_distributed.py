from collections import OrderedDict
import csv
import logging
import json
import os
import sys
import signal
import time
from importlib import import_module
from importlib.util import find_spec
from numpy import integer, floating, ndarray

HERE = os.path.dirname(os.path.abspath(__file__)) # search dir
package = os.path.basename(os.path.dirname(HERE)) # 'deephyper'
top  = os.path.dirname(os.path.dirname(HERE)) # directory containing deephyper
sys.path.append(top)
os.environ['KERAS_BACKEND']='tensorflow'

from skopt import Optimizer
from deephyper.search.ExtremeGradientBoostingQuantileRegressor import ExtremeGradientBoostingQuantileRegressor
from deephyper.search import util

from mpi4py import MPI
comm = MPI.COMM_WORLD
rank = comm.Get_rank()
logger = util.conf_logger('deephyper.search.amls_mpi')


class Config:
    class Encoder(json.JSONEncoder):
        '''JSON dump of numpy data'''
        def default(self, obj):
            if isinstance(obj, integer): return int(obj)
            elif isinstance(obj, floating): return float(obj)
            elif isinstance(obj, ndarray): return obj.tolist()
            else: return super(Encoder, self).default(obj)

    def __init__(self, args):
        self.__dict__ = vars(args)
        
        # for example, the default value of args.benchmark is "b1.addition_rnn"
        benchmark_directory = args.benchmark.split('.')[0] # "b1"
        self.benchmark = args.benchmark
        problem_module_name = f'{package}.benchmarks.{benchmark_directory}.problem'
        problem_module = import_module(problem_module_name)

        # get the path of the b1/addition_rnn.py file here:
        self.benchmark_module_name = f'{package}.benchmarks.{args.benchmark}'
        self.benchmark_filename = find_spec(self.benchmark_module_name).origin
        
        # create a problem instance and configure the skopt.Optimizer
        instance = problem_module.Problem()
        self.params = list(instance.params)
        self.starting_point = instance.starting_point
        
        spaceDict = instance.space
        self.space = [spaceDict[key] for key in self.params]

    def encode(self, x):
        return json.dumps(x, cls=self.Encoder)

    def decode(self, x):
        return json.loads(x)

    def to_param_dict(self, x, with_paths=True):
        if isinstance(x, str): x = self.decode(x)
        param_dict = {k : v for k, v in zip(self.params, x)}
        if with_paths:
            param_dict['model_path'] = self.model_path
            param_dict['data_source'] = self.data_source
            param_dict['stage_in_destination'] = self.stage_in_destination
        return param_dict

    def load_benchmark(self):
        return import_module(self.benchmark_module_name)

    def init_optimizer(self):
<<<<<<< HEAD
        kappa = 2.56
=======
        kappa = 1.7 + 0.005*comm.size
>>>>>>> 7088af05
        random_state = rank * 12345
        n_init = comm.size * 2

        if self.learner in ["RF", "ET", "GBRT", "DUMMY"]:
            optimizer = Optimizer(
                self.space,
                base_estimator=self.learner,
                acq_optimizer='sampling',
                acq_func='LCB',
                acq_func_kwargs={'kappa':kappa},
                random_state=random_state,
                n_initial_points = n_init
            )
        elif self.learner == "XGB":
            optimizer = Optimizer(
                self.space,
                base_estimator=ExtremeGradientBoostingQuantileRegressor(),
                acq_optimizer='sampling',
                acq_func='LCB',
                acq_func_kwargs={'kappa':kappa},
                random_state=random_state,
                n_initial_points = n_init
            )
        else:
            raise ValueError(f"Unknown learner type {self.learner}")
        logger.info(f"Rank {rank} Optimizer: {self.learner} random_state {random_state}")
        return optimizer

    def dump_evals(self, evals, timing, quit=False):
        basename = f"results_{self.benchmark}_{self.learner}"
        with open(basename+'.json', 'w') as fp:
            json.dump(evals, fp, indent=4, sort_keys=False)

        resultsList = []

        for key in evals:
            resultDict = self.to_param_dict(key, with_paths=False)
            resultDict['objective'] = evals[key]
            resultsList.append(resultDict)

        if resultsList:
            with open(basename+'.csv', 'w') as fp:
                columns = resultsList[0].keys()
                writer = csv.DictWriter(fp, columns)
                writer.writeheader()
                writer.writerows(resultsList)
        if timing:
            with open(basename+'_evalStats', 'w') as fp:
                fp.write(f'# {comm.size-1} MPI workers\n')
                fp.write(f'# {"Elapsed time / sec":20} {"Eval count":12} {"Min(objective)":16}\n')
                for elapsed, neval, best in timing:
                    fp.write(f'{elapsed:20.3f} {neval:12} {best:16.6f}\n')
        if quit:
            sys.exit(0)

def master_main(config):
    eval_dict = OrderedDict()
    timing_data = []
    workers_known_eval_index = [0 for i in range(comm.size)]
    status = MPI.Status()

    handler = lambda a, b: config.dump_evals(eval_dict, timing_data, quit=True)
    signal.signal(signal.SIGINT, handler)
    signal.signal(signal.SIGTERM, handler)

    CHKPOINT_INTVAL = 5
    chkpoint_counter = 0
    start_time = time.time()
    best_eval = sys.float_info.max

    while True:
        new_eval = comm.recv(source=MPI.ANY_SOURCE, status=status)
        elapsed = time.time() - start_time
        x, y = new_eval
        if x in eval_dict: logger.info(f"Received duplicate evaluation of point {x}")
        if y < best_eval: best_eval = y
        eval_dict[x] = y
        chkpoint_counter += 1
        source = status.source
        logger.info(f"received x={x} y={y} from rank {source}")
        timing_data.append((elapsed, len(eval_dict), best_eval))

        update_index = workers_known_eval_index[source]
        update_keys = list(eval_dict.keys())[update_index:]
        update = {x : eval_dict[x] for x in update_keys}
        workers_known_eval_index[source] = len(eval_dict)
        req = comm.isend(update, dest=source)

        if chkpoint_counter == CHKPOINT_INTVAL:
            logger.info(f"Checkpointing {len(eval_dict)} evals to disk")
            config.dump_evals(eval_dict, timing_data)
            chkpoint_counter = 0
        req.wait()

def worker_main(config):
    bench_module =  config.load_benchmark()
    optimizer = config.init_optimizer()

    handler = lambda a, b : sys.exit(0)
    signal.signal(signal.SIGINT, handler)
    signal.signal(signal.SIGTERM, handler)

    while True:
        if rank == 1 and config.starting_point:
            x = config.starting_point
            config.starting_point = None
        else:
            x = optimizer.ask()

        params = config.to_param_dict(x)
        try:
            result = bench_module.run(params)
        except Exception as e:
            logger.warning(f'run() of {bench_module} with {params} caused Exception:\n{e}\nSetting result as float_max')
            result = sys.float_info.max

        new_eval = (config.encode(x), result)
        comm.send(new_eval, dest=0)
        updates = comm.recv(source=0)
        points = [(config.decode(x), updates[x]) for x in updates]
        XX, YY = zip(*points)
        optimizer.tell(XX, YY, fit=True)
        logger.debug(f"Rank {rank} got {len(points)} new evals from master; now my model has fit to {len(optimizer.yi)} evals")
       
if __name__ == "__main__":
    if rank == 0:
        args = util.create_parser().parse_args()
        args = comm.bcast(args, root=0)
        config = Config(args)
        master_main(config)
    else:
        args = None
        args = comm.bcast(args, root=0)
        config = Config(args)
        worker_main(config)<|MERGE_RESOLUTION|>--- conflicted
+++ resolved
@@ -75,11 +75,7 @@
         return import_module(self.benchmark_module_name)
 
     def init_optimizer(self):
-<<<<<<< HEAD
-        kappa = 2.56
-=======
         kappa = 1.7 + 0.005*comm.size
->>>>>>> 7088af05
         random_state = rank * 12345
         n_init = comm.size * 2
 
