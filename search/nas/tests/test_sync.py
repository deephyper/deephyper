--- conflicted
+++ resolved
@@ -85,17 +85,11 @@
             reward = func(conv_action)
             rewards.append(reward)
             map[reward] = init_seeds
-<<<<<<< HEAD
-            max_reward[0] = max(reward, max_reward[0])
-        print(f'STEP = {num} actions: {actions} exp: {reinforce.exploration} rewards: {max(rewards)} ema: {reinforce.rewards_b} max_rewards: {max_reward}')
-        #if prev_rewards == rewards:
-=======
         try:
             print(f'STEP = {num} actions: {actions} exp: {reinforce.exploration} rewards: {rewards} max_rewards: {reinforce.max_reward} ema: {reinforce.rewards_b}')
         except:
             pass
         # if prev_rewards == rewards:
->>>>>>> 02cdf571
         #     init_seeds = [random.random() for x in range(batch_size)]
         #prev_rewards = rewards
 
@@ -121,13 +115,8 @@
     plt.title('test')
     nb_iter = 1000
     plt.xlim(0, nb_iter)
-<<<<<<< HEAD
-    plt.ylim(0, 10000)
-    line_ani = animation.FuncAnimation(fig1, update_line, nb_iter, fargs=(max_reward, l1, l2), interval=50, blit=True, repeat=False)
-=======
     plt.ylim(0, 100000)
     line_ani = animation.FuncAnimation(fig1, update_line, nb_iter, fargs=(max_reward, l1, l2), interval=10, blit=True, repeat=False)
->>>>>>> 02cdf571
     plt.show()
 
 
