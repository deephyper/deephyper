--- conflicted
+++ resolved
@@ -25,25 +25,6 @@
 ]
 requires-python = ">=3.10"
 authors = [
-<<<<<<< HEAD
-    {name = "Romain Egele", email = "regele@ornl.gov"},
-    {name = "Prasanna Balaprakash", email = "pbalapra@ornl.gov"},
-    {name = "Misha Salim"},
-    {name = "Romit Maulik"},
-    {name = "Venkat Vishwanath"},
-    {name = "Stefan Wild"},
-]
-maintainers = [
-    {name = "Romain Egele", email = "regele@ornl.gov"},
-    {name = "Prasanna Balaprakash", email = "pbalapra@ornl.gov"},
-    {name = "Gavin M. Wiggins ", email = "wigginsg@ornl.gov"},
-    {name = "Brett Eiffert ", email = "eiffertbc@ornl.gov"},
-
-]
-description = "Massively Parallel Hyperparameter Optimization for Machine Learning"
-readme = "README.md"
-license = {file = "LICENSE"}
-=======
     { name = "Romain Egele", email = "regele@ornl.gov" },
     { name = "Prasanna Balaprakash", email = "pbalapra@ornl.gov" },
     { name = "Misha Salim" },
@@ -60,7 +41,6 @@
 description = "Massively Parallel Hyperparameter Optimization for Machine Learning"
 readme = "README.md"
 license = { file = "LICENSE" }
->>>>>>> 7699cc06
 classifiers = [
     "Development Status :: 3 - Alpha",
     "Programming Language :: Python",
