import abc
import copy
import json
import os
import statistics as stat
import tempfile
from functools import partial, reduce
from itertools import compress

import numpy as np
import pandas as pd
import streamlit as st
import tree
from matplotlib import pyplot as plt
from numpy.core.numeric import NaN
from tinydb import Query, TinyDB


class View(abc.ABC):
    @abc.abstractmethod
    def show(self):
        ...


class Dashboard(View):
    def show(self):

        st.title("DeepHyper Dashboard")

        source_selection = SourceSelection()
        with st.sidebar.expander("File Selection"):
            source_selection.show()

        if source_selection.uploaded_file is not None:
            file_extension = source_selection.uploaded_file.name.split(".")[-1]

            views = {"csv": CSVView, "json": JsonView}

            def default(_):
                return st.sidebar.warning(
                    f"File should either be a `csv` or a `json`, not '{file_extension}'."
                )

            views.get(file_extension, default)(source_selection.uploaded_file).show()

            source_selection.uploaded_file.close()


class SourceSelection(View):
    def __init__(self) -> None:
        super().__init__()
        self.upload_type = None
        self.uploaded_file = None

    def show(self):
        st.markdown("The file should be a `csv` or a `json`.")
        self.upload_type = st.radio(
            "Selection Type:", ("Upload a Local File", "Enter a File Path")
        )

        if self.upload_type == "Upload a Local File":
            self.uploaded_file = st.file_uploader("")
        else:
            path = st.text_input("Enter the file path")
            if path is not None and len(path) > 0:
                if not (os.path.exists(path)):
                    st.warning("File not found!")
                else:
                    self.uploaded_file = open(path, "r")
            else:
                self.uploaded_file = None


#! could be improved
class CSVView(View):
    ...


class JsonView(View):
    def __init__(self, file) -> None:
        super().__init__()

        # TODO: improve this code
        temp_file = tempfile.NamedTemporaryFile(mode="w+")
        json.dump(json.load(file), temp_file)
        temp_file.read()
        self.db = TinyDB(temp_file.name)

    def show(self):
        db_selection = DatabaseSelection(self.db)
        with st.sidebar.expander("Select benchmark criterias"):
            db_selection.show()

        views = {
            "Profile": ProfileView,
            "Search": SearchView,
            "PercUtil": PercUtilView,
            "Table": TableView,
            "Compare": ComparatorView,
        }
        view_selection = ViewSelection(db_selection.data, views)
        with st.sidebar.expander("Select views to display"):
            view_selection.show()
        for view in view_selection.selected_views:
            with st.container():
                view.show()


#! doesn't work if what is a leaf in a dict is not in another
def _merge_dict_in(synthesis, not_criterias, to_merge):
    def _add_entry(synthesis, not_criterias, path, val):
        path = list(path)
        if path:
            if path not in not_criterias:
                item = reduce(lambda d, key: d[key], path[:-1], synthesis)
                key = path[-1]
                if isinstance(val, dict):
                    if key not in item.keys():
                        item[key] = {}
                else:
                    if key not in item.keys():
                        item[key] = [val]
                    elif val not in item[key]:
                        item[key].append(val)
            else:
                return 0

    tree.traverse_with_path(partial(_add_entry, synthesis, not_criterias), to_merge)


# more secure version but lack the data organization the one above returns
def _merge_adresses_in(synthesis, not_criterias, to_merge):
    def _add_entry(synthesis, not_criterias, path, val):
        if list(path) not in not_criterias:
            if synthesis and path in tuple(zip(*synthesis))[0]:
                i = tuple(zip(*synthesis))[0].index(path)
                if val not in synthesis[i][1]:
                    synthesis[i][1].append(val)
            else:
                synthesis.append((path, [val]))

    tree.map_structure_with_path(
        partial(_add_entry, synthesis, not_criterias), to_merge
    )


class DatabaseSelection(View):
    def __init__(self, db) -> None:
        super().__init__()
        self.db = db
        self.data = []

    def _select_choices(self, criterias):
        def _add_choice(choices, path, val):
            path = list(path)
            if path:
                key = path[-1]
                if isinstance(val, dict):
                    if len(path) == 1:
                        st.markdown("------")
                    h = len(path) + 1 if len(path) < 6 else 6
                    st.markdown(f"{(h)*'#'} {key} :")
                elif isinstance(val, list):
                    val.sort()
                    if len(val) == 1:
                        default = val
                    else:
                        default = None
                    choice = st.multiselect(label=key, options=val, default=default)
                    choices.append((path, choice))
                else:
                    return 0

        choices = []
        tree.traverse_with_path(partial(_add_choice, choices), criterias)
        return choices

    def _generate_query(self, choices):
        query = Query().noop()
        for path, val in choices:
            item = reduce(lambda q, key: q[key], path, Query())
            if len(val) != 0:
                test = item.one_of(val)
            else:
                test = Query().noop()
            query = (~(item.exists()) | test) & query
        return query

    def show(self):
        # Get the selectable caracteristics from the database
        headers = list(map(lambda x: dict(x), self.db.all()))
        criterias = {}
        not_criterias = [
            ["summary", "description"],
            ["summary", "date"],
            ["parameters", "random_state"],
            ["results"],
        ]
        list(map(partial(_merge_dict_in, criterias, not_criterias), headers))

        # Show the possible criterias
        with st.container():
            choices = self._select_choices(criterias)

        # Select the corresponding runs
        query = self._generate_query(choices)
        self.data = list(map(lambda x: dict(x), self.db.search(query)))
        select_size = len(self.data)
        message = "{nb} benchmark{s} found.".format(
            nb=select_size, s="s" if select_size > 1 else ""
        )
        if select_size != 0:
            st.info(message)
        else:
            st.warning(message)


class ViewSelection(View):
    def __init__(self, data, views_dict) -> None:
        super().__init__()
        self.data = data
        self.views_dict = views_dict
        self.allowed_views = {}
        self.selected_views = []

    def _filter_allowed_views(self):
        for key, view_cls in self.views_dict.items():
            view = view_cls(self.data)
            if view.allowed:
                self.allowed_views[key] = view

    def show(self):
        self._filter_allowed_views()
        selected = st.multiselect("select", self.allowed_views.keys())
        for key in selected:
            self.selected_views.append(self.allowed_views[key])


supported_outputs = [
    "search",
    "profile",
    "init_time",
    "exec_time",
    "perc_util",
    "best_obj",
]


def _filter_results(data, to_filter):
    def _retrieve_results(filtered_results, path, val):
        if path:
            key = path[-1]
            if key in to_filter:
                filtered_results[key] = val
            if key in supported_outputs:
                return 0

    def _filter(run):
        filtered_results = {}
        tree.traverse_with_path(
            partial(_retrieve_results, filtered_results), run["results"]
        )
        run["results"] = filtered_results

    list(map(_filter, data))
    to_del = []
    for idx, run in enumerate(data):
        if not run["results"]:
            to_del.append(idx)
    for idx in reversed(to_del):
        del data[idx]
    return data


class GroupIdenticalResults(View):
    def __init__(self, data, key) -> None:
        self.data = copy.deepcopy(data)
        self.key = key

    def _sort_run(self, headers, results_list, data):
        header = data
        results = header.pop("results")
        header["summary"].pop("date")
        header["summary"].pop("description")
        if "random_state" in header["parameters"]:
            header["parameters"].pop("random_state")
        if header in headers:
            idx = headers.index(header)
            grouped_results = results_list[idx]
            for key in grouped_results.keys():
                grouped_results[key].append(results[key])
        else:
            grouped_results = {}
            for key, val in results.items():
                grouped_results[key] = [val]
            headers.append(header)
            results_list.append(grouped_results)

    def show(self):
        if st.checkbox(
            "Group identical runs together",
            True,
            key=f"Group identical runs together {self.key}",
        ):
            headers = []
            results_list = []
            list(map(partial(self._sort_run, headers, results_list), self.data))
            self.data = list(
                map(lambda h, r: {**h, "results": r}, headers, results_list)
            )
        else:
            for d in self.data:
                for key, val in d["results"].items():
                    d["results"][key] = [val]


class RunHeaderView(View):
    def __init__(self, header) -> None:
        self.header = header

    def _show_header_element(self, path, val):
        path = list(path)
        if path:
            key = path[-1]
            if isinstance(val, dict):
                if len(path) == 1:
                    st.markdown("------")
                h = len(path) + 1 if len(path) < 6 else 6
                st.markdown(f"{(h)*'#'} {key} :")
            else:
                st.markdown(f"**{key}:** {val}")

    def show(self):
        tree.traverse_with_path(partial(self._show_header_element), self.header)


def _get_diff(synthesis):
    diff = []
    tree.traverse_with_path(
        lambda path, val: diff.append(list(path)) and 0
        if isinstance(val, list) and len(val) > 1
        else None,
        synthesis,
    )
    return diff


def _get_names(headers, diff):
    names = []
    unnamed = 0
    for header in headers:
        name = []
        for path in diff:
            try:
                val = reduce(dict.get, path, header)
                if isinstance(val, str):
                    name.append(val)
                else:
                    name.append(f"{path[-1]}: {val}")
            except:
                pass
        if name:
            names.append(" - ".join(name))
        else:
            unnamed += 1
            names.append(f"config {unnamed}")
    return names


class ConfigurationsSelection(View):
    def __init__(self, data, key) -> None:
        self.key = key
        self.data = copy.deepcopy(data)
        self.headers = copy.deepcopy(data)
        list(map(lambda d: d.pop("results"), self.headers))
        synthesis = {}
        list(map(partial(_merge_dict_in, synthesis, []), self.headers))
        diff = _get_diff(synthesis)
        self.config_names = _get_names(self.headers, diff)

    def show(self):
        new_names = []
        to_keep = []
        with st.expander("Configurations list"):
            for name in self.config_names:
                new_name = st.text_input("", name, key=f"{name} {self.key}")
                new_names.append(new_name)
                to_keep.append(
                    st.checkbox(f"Show", True, key=f"Show {name} {self.key}")
                )
        self.data = list(compress(self.data, to_keep))
        self.config_names = list(compress(new_names, to_keep))
        self.headers = copy.deepcopy(self.data)
        list(map(lambda d: d.pop("results"), self.headers))
        for idx, header in enumerate(self.headers):
            header_view = RunHeaderView(header)
            with st.expander(self.config_names[idx]):
                header_view.show()


def _apply_checkup(checkup, v):
    idx, results = v
    for key, val in results.items():
        verif_result = list(map(partial(checkup, key, idx), val))
        results[key] = verif_result
    return results


def _apply_aggregation(preprocess, aggregate, results):
    for key, val in results.items():
        clean_result = list(map(preprocess, val))
        aggr_result = aggregate(clean_result)
        results[key] = aggr_result
    return results


def _regroup_results(res_list, displayable):
    def _add_res(store, v):
        i, results = v
        for key, value in results.items():
            store[key]["values"].append(value)
            store[key]["ids"].append(i)

    regrouped = dict.fromkeys(displayable)
    for key in regrouped.keys():
        regrouped[key] = {"values": [], "ids": []}
    list(map(partial(_add_res, regrouped), enumerate(res_list)))
    return regrouped


def _display_results(display, results, names, colors):
    for key, data in results.items():
        values = data["values"]
        ids = data["ids"]
        if values:
            display(key, values, ids, names, colors)


class AnalysisView(View):
    def __init__(self, data):
        self.data = []
        self.title = ""

    @property
    def allowed(self) -> bool:
        return bool(self.data)

    @abc.abstractmethod
    def _checkup(self, key, idx, val):
        ...

    def _show_menu(self):
        pass

    def _preprocess(self, val):
        return val

    @abc.abstractmethod
    def _aggregate(self, val_list):
        ...

    @abc.abstractmethod
    def _display(self, results, names, colors):
        ...

    def prepare(self, res_list):
        # data checkup
        res_list = list(
            map(partial(_apply_checkup, self._checkup), enumerate(res_list))
        )
        # show dispayers menus
        self._show_menu()
        # apply preprocessings & aggregation
        res_list = list(
            map(
                partial(_apply_aggregation, self._preprocess, self._aggregate), res_list
            )
        )
        # regroup everything together
        results = _regroup_results(res_list, self.supported_outputs)
        return results

    def show(self):
        st_display = st.container()
        st_display.header(self.title)
        st_configs = st.container()
        menu = st.sidebar.expander(self.title)
        group_identical_res = GroupIdenticalResults(self.data, self.title)
        with menu:
            group_identical_res.show()
            show_config_list = st.checkbox(
                "Show configurations list",
                False,
                key=f"Show configurations list {self.title}",
            )
        config_select = ConfigurationsSelection(group_identical_res.data, self.title)
        if show_config_list:
            with st_configs:
                config_select.show()
        res_list = list(
            map(lambda d: d.pop("results"), copy.deepcopy(config_select.data))
        )
        names = config_select.config_names
        colors = plt.get_cmap("gnuplot")(np.linspace(0.1, 0.80, len(names)))
        with menu:
            results = self.prepare(res_list)
        with st_display:
            self._display(results, names, colors)


class SingleGraphView(AnalysisView):
    @abc.abstractmethod
    def _plot(self, key, values, ids, names, colors):
        ...

    def _display(self, results, names, colors):
        _display_results(self._plot, results, names, colors)


class ProfileView(SingleGraphView):
    def __init__(self, data):
        self.title = "Profile"
        self.supported_outputs = ["profile"]
        self.data = _filter_results(copy.deepcopy(data), self.supported_outputs)
        self.warnings = []
        self.normalizable = True
        self.normalize = False
        self._duration = -1

    def _checkup(self, key, idx, val):
        if val.get("data"):
            temp = val["data"]
        else:
            temp = val
            self.normalizable = False
        if "n_jobs_running" not in temp.keys() or "timestamp" not in temp.keys():
            self._warnings.append(
                f"config {idx+1} : a run is missing 'n_jobs_running' or 'timestamp' in profile."
            )
            val = None
        else:
            duration = float(temp["timestamp"][-1] - temp["timestamp"][0])
            self._duration = max(duration, self._duration)
        return val

    def _show_menu(self):
<<<<<<< HEAD
        self._roll_val = st.slider(
            "Roll value (in s.)",
=======
        if self.normalizable:
            self.normalize = st.checkbox("Normalize the profiles", True)
        self._roll_val = st.slider(
            "Window size (in s.)",
>>>>>>> e699f82e
            min_value=0,
            max_value=int(self._duration / 2),
            value=1,
        )
        self._t0, self._t_max = st.slider(
            "Time Range",
            min_value=float(0),
            max_value=self._duration,
            value=(float(0), self._duration),
        )

    def _old_preprocess(self, val):
        if val is not None:
            profile = pd.DataFrame(
                {"n_jobs_running": val["n_jobs_running"]}, index=val["timestamp"]
            )
            profile.index -= profile.index[0]
            profile = profile[
                (profile.index >= self._t0) & (profile.index <= self._t_max)
            ]
            new_base = np.arange(0, profile.index[-1], 0.1)
            profile = (
                profile.reindex(profile.index.union(new_base))
                .interpolate("values")
                .loc[new_base]
            )
            profile = profile.rolling(self._roll_val).mean()
        else:
            profile = pd.DataFrame({"n_jobs_running": [0]}, index=[0])
        return profile

<<<<<<< HEAD
    def _old_aggregate(self, val_list):
        df_concat = pd.concat(val_list)
        by_row_index = df_concat.groupby(df_concat.index)
        df_mean = by_row_index.mean()
        df_max = by_row_index.max()
        df_min = by_row_index.min()
        df_std = by_row_index.std()
        return (df_mean, df_max, df_min, df_std)

    def _old_plot(self, key, values, ids, names, colors):
        fig = plt.figure()
        for i, df in zip(ids, values):
            if df is not None:
                df_mean, df_max, df_min, df_std = df
                plt.plot(df_mean, label=names[i], color=colors[i])
                plt.fill_between(
                    df_mean.index,
                    df_min.n_jobs_running,
                    df_max.n_jobs_running,
                    alpha=0.2,
                    color=colors[i],
                )
        plt.grid()
        plt.xlabel("Time (sec.)")
        plt.ylabel("Number of Used Workers")
        plt.legend()
        plt.tight_layout()
        st.pyplot(fig)

=======
>>>>>>> e699f82e
    def _preprocess(self, val):
        num_workers = None
        if val is not None:
            if val.get("num_workers"):
                num_workers = val["num_workers"]
                temp = val["data"]
            else:
                temp = val
            profile = pd.DataFrame(
                {
                    "n_jobs_running": temp["n_jobs_running"],
                    "timestamp": temp["timestamp"],
                }
            )
            profile.timestamp -= profile.timestamp[0]
            profile = profile[
                (profile.timestamp >= self._t0) & (profile.timestamp <= self._t_max)
            ]
            if self.normalize:
                profile.n_jobs_running /= num_workers
        else:
            profile = pd.DataFrame({"n_jobs_running": [0]}, index=[0])
        return profile

    def _aggregate(self, df_list):
        times = np.unique(
            np.concatenate([df.timestamp.to_numpy() for df in df_list], axis=0)
        )
        times = np.concatenate([times, [self._t_max]])

        series = []
        for df in df_list:
            df = df.sort_values("timestamp")
            x, y = df.timestamp.to_numpy(), df.n_jobs_running.to_numpy()

            s = pd.Series(data=y, index=x)
            s = s.reindex(times).fillna(method="ffill")  # .fillna(method="bfill")
            s.index = pd.to_datetime(s.index, unit="s")
            if self._roll_val > 0:
                s = s.rolling(f"{self._roll_val}s", min_periods=1).mean()
            series.append(s)

        array = np.array([s.to_numpy() for s in series])
        loc = np.nanmean(array, axis=0)
        loc_max = np.nanmax(array, axis=0)
        loc_min = np.nanmin(array, axis=0)
        loc_std = np.nanstd(array, axis=0)

        return (times, loc, loc_max, loc_min, loc_std)

    def _plot(self, key, values, ids, names, colors):
        fig = plt.figure()
        for i, data in zip(ids, values):
            if data is not None:
                times, loc, loc_max, loc_min, loc_std = data
                plt.step(
                    times,
                    loc,
                    where="post",
                    label=names[i],
                    color=colors[i],
                )
                plt.fill_between(
                    times, loc_min, loc_max, step="post", alpha=0.3, color=colors[i]
                )
        plt.grid()
        plt.xlabel("Time (sec.)")
        if self.normalize:
            plt.ylabel("Percentage of Utilization")
        else:
            plt.ylabel("Number of Used Workers")
        plt.legend(loc="upper center", bbox_to_anchor=(0.5, -0.05))
        plt.tight_layout()
        st.pyplot(fig)


class SearchView(SingleGraphView):
    def __init__(self, data):
        self.title = "Search"
        self.supported_outputs = ["search"]
        self.data = _filter_results(copy.deepcopy(data), self.supported_outputs)
        self.warnings = []
        self._iterations = -1
        self._obj_min, self._obj_max = float("inf"), float("-inf")

    def _checkup(self, key, idx, val):
        if "objective" not in val.keys():
            self.warnings.append(
                f"config {idx+1} : a run is missing 'objective' in search."
            )
            val = None
        else:
            iterations = len(val["objective"])
            obj_min, obj_max = min(val["objective"]), max(val["objective"])
            self._iterations = max(iterations, self._iterations)
            self._obj_min, self._obj_max = min(obj_min, self._obj_min), max(
                obj_max, self._obj_max
            )
        return val

    def _show_menu(self):
        self._obj_min, self._obj_max = st.slider(
            "Objective Range",
            min_value=self._obj_min,
            max_value=self._obj_max,
            value=(self._obj_min, self._obj_max),
        )
        self._it_min, self._it_max = st.slider(
            "Iteration Range",
            min_value=0,
            max_value=self._iterations,
            value=(0, self._iterations),
        )

    def _preprocess(self, val):
        def to_max(l):
            r = [l[0]]
            for e in l[1:]:
                r.append(max(r[-1], e))
            return r

        if val is not None:
            objective = val["objective"]
            search = pd.DataFrame({"objective": to_max(objective)})
            search = search[
                (search.index >= self._it_min) & (search.index <= self._it_max)
            ]
        else:
            search = pd.DataFrame()
        return search

    def _aggregate(self, val_list):
        df_concat = pd.concat(val_list)
        by_row_index = df_concat.groupby(df_concat.index)
        df_mean = by_row_index.mean()
        df_max = by_row_index.max()
        df_min = by_row_index.min()
        df_std = by_row_index.std()
        return (df_mean, df_max, df_min, df_std)

    def _plot(self, key, values, ids, names, colors):
        fig = plt.figure()
        for i, df in zip(ids, values):
            if df is not None:
                df_mean, df_max, df_min, df_std = df
                plt.plot(df_mean, label=names[i], color=colors[i])
                plt.fill_between(
                    df_mean.index,
                    df_min.objective,
                    df_max.objective,
                    alpha=0.2,
                    color=colors[i],
                )
        plt.xlabel("Iteration")
        plt.ylabel("Objective")
        plt.grid()
        plt.legend(loc="upper center", bbox_to_anchor=(0.5, -0.05))
        plt.tight_layout()
        st.pyplot(fig)


class PercUtilView(SingleGraphView):
    def __init__(self, data):
        self.title = "PercUtil"
        self.supported_outputs = ["perc_util"]
        self.data = _filter_results(copy.deepcopy(data), self.supported_outputs)
        self.warnings = []

    def _checkup(self, key, idx, val):
        self._called = True
        if type(val) not in [int, float]:
            self.warnings.append(f"config {idx+1}: 'perc_util' is not numerical.")
            val = 0
        return val

    def _aggregate(self, val_list):
        avrg = stat.mean(val_list)
        try:
            std = stat.stdev(val_list)
        except:
            std = 0
        return (avrg, std)

    def _plot(self, key, values, ids, names, colors):
        fig = plt.figure()
        for i, val in zip(ids, values):
            avrg, std = val
            avrg *= 100
            std *= 100
            err_color = colors[i].copy()
            color = colors[i]
            color[-1] = 0.7
            text_color = "white" if color[:-1].sum() < 1.5 else "0.2"
            plt.barh(names[i], avrg, xerr=std, color=color, ecolor=err_color)
            plt.barh(names[i], 100 - avrg, left=avrg, color="lightgrey")
            plt.text(
                avrg / 2,
                i,
                f"{round(avrg, 2)}%\nUsed",
                ha="center",
                va="center",
                color=text_color,
            )
            plt.text(
                avrg / 2 + 50,
                i,
                f"{round(100-avrg, 2)}%\nUnused",
                ha="center",
                va="center",
                color="0.2",
            )
        plt.xlabel("Percentage")
        plt.tight_layout()
        st.pyplot(fig)


class TableView(AnalysisView):
    def __init__(self, data):
        self.title = "Table"
        self.supported_outputs = ["best_obj", "init_time", "exec_time", "perc_util"]
        self.data = _filter_results(copy.deepcopy(data), self.supported_outputs)
        self.warnings = []

    def _checkup(self, key, idx, val):
        self._called = True
        if type(val) not in [int, float]:
            self.warnings.append(f"config {idx+1}: '{key}' is not numerical.")
            val = 0
        return val

    def _show_menu(self):
        aggregators = {
            "mean": stat.mean,
            "median": stat.median,
            "std": stat.stdev,
            "max": max,
            "min": min,
        }
        aggregator_choice = st.radio(
            "What value should be computed over the same config ?",
            aggregators.keys(),
            key=f"What value should be computed over the same config ? Table",
        )
        self.aggregator = aggregators.get(aggregator_choice, stat.mean)

    def _aggregate(self, val_list):
        if self.aggregator == stat.stdev:
            try:
                avrg = self.aggregator(val_list)
            except:
                avrg = 0
        else:
            avrg = self.aggregator(val_list)
        return round(avrg, 2)

    def _display(self, results, names, colors):
        df = pd.DataFrame(results, index=names)
        for key, data in results.items():
            values = data["values"]
            ids = data["ids"]
            if values:
                df[key] = NaN
                for i, val in zip(ids, values):
                    df[key][i] = val
        st.dataframe(df)


def _keys_in_nested_dict(keys, nested_dict):
    def _nested_dict_of_key(d, key):
        if key in d.keys():
            return d[key]

    all_correct = True
    for key in keys:
        all_correct = all_correct and (
            reduce(_nested_dict_of_key, key, nested_dict) is not None
        )
    return all_correct


class ComparatorView(AnalysisView):
    def __init__(self, data):
        self.title = "Compare"
        self.supported_outputs = ["best_obj", "init_time", "exec_time", "perc_util"]
        self.data = _filter_results(copy.deepcopy(data), self.supported_outputs)
        self.warnings = []

    @property
    def allowed(self) -> bool:
        synthesis = {}
        headers = copy.deepcopy(self.data)
        list(map(lambda d: d.pop("results"), headers))
        list(map(partial(_merge_dict_in, synthesis, []), headers))
        diff = _get_diff(synthesis)
        return self.data and diff

    def _choose_param(self, diff):
        choices = list(map(lambda d: "/".join(d), diff))
        choice = st.selectbox("Choose the parameter on which compare the runs", choices)
        idx = choices.index(choice)
        return diff[idx]

    def _sort_run(self, param_path, headers, results_list, data):
        header = data
        results = header.pop("results")
        item = reduce(dict.get, param_path[:-1], header)
        param_val = item.pop(param_path[-1])
        if header in headers:
            idx = headers.index(header)
            grouped_results = results_list[idx]
            for key in grouped_results.keys():
                grouped_results[key]["values"].append(results[key])
                grouped_results[key]["param_ids"].append(param_val)
        else:
            grouped_results = {}
            for key, val in results.items():
                grouped_results[key] = {"values": [val], "param_ids": [param_val]}
            headers.append(header)
            results_list.append(grouped_results)

    def _regroup_for_comparison(self, res_list, displayable):
        def _add_res(store, v):
            i, results = v
            for key, data in results.items():
                store[key]["values"].append(data["values"])
                store[key]["param_ids"].append(data["param_ids"])
                store[key]["ids"].append(i)

        regrouped = dict.fromkeys(displayable)
        for key in regrouped.keys():
            regrouped[key] = {"values": [], "param_ids": [], "ids": []}
        list(map(partial(_add_res, regrouped), enumerate(res_list)))
        return regrouped

    def _checkup(self, key, idx, val):
        return val

    def _show_menu(self):
        pass

    def _aggregate(self, val_list):
        return stat.mean(val_list)

    def _display_results(self, results, names, colors):
        for key, data in results.items():
            values = data["values"]
            param_values = data["param_ids"]
            ids = data["ids"]
            if values:
                self._display(key, values, param_values, ids, names, colors)

    def _display(self, key, values, param_values, ids, names, colors):
        fig = plt.figure()
        for idx in ids:
            x = param_values[idx]
            y = values[idx]
            x, y = zip(*sorted(zip(x, y)))
            plt.plot(
                x,
                y,
                label=names[idx],
                color=colors[idx],
                marker="o",
            )
        plt.xlabel(self.param_name)
        plt.ylabel(key)
        plt.grid()
        plt.legend()
        plt.tight_layout()
        st.pyplot(fig)

    def show(self):
        st_display = st.container()
        st_display.header(self.title)
        st_configs = st.container()
        menu = st.sidebar.expander(self.title)
        # group identicals
        group_identical_res = GroupIdenticalResults(self.data, self.title)
        with menu:
            group_identical_res.show()
        # get the differences on which obtain the parameter
        synthesis = {}
        headers = group_identical_res.data
        res_list = list(map(lambda d: d.pop("results"), headers))
        list(map(partial(_merge_dict_in, synthesis, []), headers))
        diff = _get_diff(synthesis)
        # choose a param on which do the comparison
        with menu:
            comp_param = self._choose_param(diff)
            self.param_name = "/".join(comp_param)
        # filter those who have it
        to_keep = list(
            map(partial(_keys_in_nested_dict, [comp_param]), group_identical_res.data)
        )
        headers = list(compress(headers, to_keep))
        res_list = list(compress(res_list, to_keep))
        # preprocess everything
        res_list = list(
            map(partial(_apply_checkup, self._checkup), enumerate(res_list))
        )
        # show dispayers menus
        self._show_menu()
        # apply preprocessings & aggregation
        res_list = list(
            map(
                partial(_apply_aggregation, self._preprocess, self._aggregate), res_list
            )
        )
        # fuse according to parameter
        self.data = list(map(lambda h, r: {**h, "results": r}, headers, res_list))
        headers = []
        res_list = []
        list(map(partial(self._sort_run, comp_param, headers, res_list), self.data))
        self.data = list(map(lambda h, r: {**h, "results": r}, headers, res_list))
        # select_config_view
        with menu:
            show_config_list = st.checkbox(
                "Show configurations list",
                False,
                key=f"Show configurations list {self.title}",
            )
        config_select = ConfigurationsSelection(self.data, self.title)
        if show_config_list:
            with st_configs:
                config_select.show()
        res_list = list(
            map(lambda d: d.pop("results"), copy.deepcopy(config_select.data))
        )
        names = config_select.config_names
        colors = plt.get_cmap("gnuplot")(np.linspace(0.1, 0.80, len(names)))
        # fuse the remaining
        results = self._regroup_for_comparison(res_list, self.supported_outputs)
        # display
        with st_display:
            self._display_results(results, names, colors)


def main():

    dashboard = Dashboard()
    dashboard.show()


if __name__ == "__main__":
    main()<|MERGE_RESOLUTION|>--- conflicted
+++ resolved
@@ -544,15 +544,10 @@
         return val
 
     def _show_menu(self):
-<<<<<<< HEAD
-        self._roll_val = st.slider(
-            "Roll value (in s.)",
-=======
         if self.normalizable:
             self.normalize = st.checkbox("Normalize the profiles", True)
         self._roll_val = st.slider(
             "Window size (in s.)",
->>>>>>> e699f82e
             min_value=0,
             max_value=int(self._duration / 2),
             value=1,
@@ -584,38 +579,6 @@
             profile = pd.DataFrame({"n_jobs_running": [0]}, index=[0])
         return profile
 
-<<<<<<< HEAD
-    def _old_aggregate(self, val_list):
-        df_concat = pd.concat(val_list)
-        by_row_index = df_concat.groupby(df_concat.index)
-        df_mean = by_row_index.mean()
-        df_max = by_row_index.max()
-        df_min = by_row_index.min()
-        df_std = by_row_index.std()
-        return (df_mean, df_max, df_min, df_std)
-
-    def _old_plot(self, key, values, ids, names, colors):
-        fig = plt.figure()
-        for i, df in zip(ids, values):
-            if df is not None:
-                df_mean, df_max, df_min, df_std = df
-                plt.plot(df_mean, label=names[i], color=colors[i])
-                plt.fill_between(
-                    df_mean.index,
-                    df_min.n_jobs_running,
-                    df_max.n_jobs_running,
-                    alpha=0.2,
-                    color=colors[i],
-                )
-        plt.grid()
-        plt.xlabel("Time (sec.)")
-        plt.ylabel("Number of Used Workers")
-        plt.legend()
-        plt.tight_layout()
-        st.pyplot(fig)
-
-=======
->>>>>>> e699f82e
     def _preprocess(self, val):
         num_workers = None
         if val is not None:
