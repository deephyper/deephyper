import logging
import asyncio
import time
import sys
import inspect
import re
import json

<<<<<<< HEAD
from deephyper.evaluator.async_evaluate import AsyncEvaluator
=======
from deephyper.evaluator.evaluate import Evaluator
from deephyper.core.exceptions import DeephyperRuntimeError
>>>>>>> 9957dd5a

logger = logging.getLogger(__name__)


class SubprocessEvaluator(AsyncEvaluator):

<<<<<<< HEAD
    def __init__(self, run_function, method, num_workers=1):
        super().__init__(run_function, method, num_workers)
        self.sem = asyncio.Semaphore(num_workers)
=======
    Args:
        run_function (func): takes one parameter of type dict and returns a scalar value.
        cache_key (func): takes one parameter of type dict and returns a hashable type, used as the key for caching evaluations. Multiple inputs that map to the same hashable key will only be evaluated once. If ``None``, then cache_key defaults to a lossless (identity) encoding of the input dict.
    """

    WaitResult = namedtuple("WaitResult", ["active", "done", "failed", "cancelled"])

    def __init__(self, run_function, cache_key=None, **kwargs):
        super().__init__(run_function, cache_key)
        moduleName = self._run_function.__module__
        if moduleName == "__main__":
            raise DeephyperRuntimeError(
                f'Evaluator will not execute function " {run_function.__name__}" because it is in the __main__ module.  Please provide a function imported from an external module!'
            )

        self.num_workers = 1
>>>>>>> 9957dd5a
        logger.info(
            f"Subprocess Evaluator will execute {self.run_function.__name__}() from module {self.run_function.__module__}"
        )

    async def execute(self, job):
        async with self.sem:
            job.status = job.RUNNING
            start_time = time.time()

            # Retrieve the path of the module holding the user-defined function given to the async evaluator.
            # Pass this module path to the subprocess to add to its python path and use.
            module_path = inspect.getfile(sys.modules[self.run_function.__module__])
            # Code that will run on the subprocess.
            code = f"import sys; sys.path.append('{module_path}');from {self.run_function.__module__} import {self.run_function.__name__}; print('DH-OUTPUT:' + str({self.run_function.__name__}({job.config})))"
            proc = await asyncio.create_subprocess_exec(
                sys.executable, '-c', code,
                stdout=asyncio.subprocess.PIPE,
                stderr=asyncio.subprocess.PIPE)
            
            # Retrieve the stdout byte array from the (stdout, stderr) tuple returned from the subprocess.
            byte_arr = (await proc.communicate())[0]

            # Search through the byte array using a regular expression and collect the return value of the user-defined function. 
            retval_bytes = re.search(b'DH-OUTPUT:(.+)\n', byte_arr).group(1)
            # Finally, parse whether the return value from the user-defined function is a scalar, a list, or a dictionary.
            retval = retval_bytes.replace(b"\'", b"\"") # For dictionaries, replace single quotes with double quotes!
            sol = json.loads(retval)

            await proc.wait()
            
            job.duration = time.time() - start_time
            job.status = job.DONE
            job.result = (job.config, sol)

        return job<|MERGE_RESOLUTION|>--- conflicted
+++ resolved
@@ -6,40 +6,16 @@
 import re
 import json
 
-<<<<<<< HEAD
 from deephyper.evaluator.async_evaluate import AsyncEvaluator
-=======
-from deephyper.evaluator.evaluate import Evaluator
-from deephyper.core.exceptions import DeephyperRuntimeError
->>>>>>> 9957dd5a
 
 logger = logging.getLogger(__name__)
 
 
 class SubprocessEvaluator(AsyncEvaluator):
 
-<<<<<<< HEAD
     def __init__(self, run_function, method, num_workers=1):
         super().__init__(run_function, method, num_workers)
         self.sem = asyncio.Semaphore(num_workers)
-=======
-    Args:
-        run_function (func): takes one parameter of type dict and returns a scalar value.
-        cache_key (func): takes one parameter of type dict and returns a hashable type, used as the key for caching evaluations. Multiple inputs that map to the same hashable key will only be evaluated once. If ``None``, then cache_key defaults to a lossless (identity) encoding of the input dict.
-    """
-
-    WaitResult = namedtuple("WaitResult", ["active", "done", "failed", "cancelled"])
-
-    def __init__(self, run_function, cache_key=None, **kwargs):
-        super().__init__(run_function, cache_key)
-        moduleName = self._run_function.__module__
-        if moduleName == "__main__":
-            raise DeephyperRuntimeError(
-                f'Evaluator will not execute function " {run_function.__name__}" because it is in the __main__ module.  Please provide a function imported from an external module!'
-            )
-
-        self.num_workers = 1
->>>>>>> 9957dd5a
         logger.info(
             f"Subprocess Evaluator will execute {self.run_function.__name__}() from module {self.run_function.__module__}"
         )
@@ -58,18 +34,18 @@
                 sys.executable, '-c', code,
                 stdout=asyncio.subprocess.PIPE,
                 stderr=asyncio.subprocess.PIPE)
-            
+
             # Retrieve the stdout byte array from the (stdout, stderr) tuple returned from the subprocess.
             byte_arr = (await proc.communicate())[0]
 
-            # Search through the byte array using a regular expression and collect the return value of the user-defined function. 
+            # Search through the byte array using a regular expression and collect the return value of the user-defined function.
             retval_bytes = re.search(b'DH-OUTPUT:(.+)\n', byte_arr).group(1)
             # Finally, parse whether the return value from the user-defined function is a scalar, a list, or a dictionary.
             retval = retval_bytes.replace(b"\'", b"\"") # For dictionaries, replace single quotes with double quotes!
             sol = json.loads(retval)
 
             await proc.wait()
-            
+
             job.duration = time.time() - start_time
             job.status = job.DONE
             job.result = (job.config, sol)
