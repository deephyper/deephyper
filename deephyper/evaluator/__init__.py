--- conflicted
+++ resolved
@@ -10,28 +10,19 @@
 from deephyper.evaluator._subprocess import SubprocessEvaluator
 from deephyper.evaluator._thread_pool import ThreadPoolEvaluator
 from deephyper.evaluator._queue import queued
-<<<<<<< HEAD
-=======
 from deephyper.evaluator._decorator import profile
->>>>>>> 9eebb622
 
 __all__ = [
     "Evaluator",
     "EVALUATORS",
     "Job",
     "ProcessPoolEvaluator",
-<<<<<<< HEAD
-=======
     "profile",
->>>>>>> 9eebb622
     "queued",
     "RayEvaluator",
     "SerialEvaluator",
     "SubprocessEvaluator",
     "ThreadPoolEvaluator",
-<<<<<<< HEAD
-]
-=======
 ]
 
 try:
@@ -46,5 +37,4 @@
 
     __all__.append("MPICommEvaluator")
 except ImportError:
-    pass
->>>>>>> 9eebb622
+    pass