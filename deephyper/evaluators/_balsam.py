import logging
import os
import json
from io import StringIO

from django.db import transaction
from django.core.exceptions import ObjectDoesNotExist
from balsam.launcher import dag
from balsam.launcher.async import FutureTask
from balsam.launcher.async import wait as balsam_wait
from balsam.core.models import ApplicationDefinition as AppDef

from deephyper.evaluators import Evaluator
logger = logging.getLogger(__name__)

LAUNCHER_NODES = int(os.environ.get('BALSAM_LAUNCHER_NODES', 1))
class BalsamEvaluator(Evaluator):
    def __init__(self, run_function, cache_key=None):
        super().__init__(run_function, cache_key)
        self.id_key_map = {}
        self.num_workers = LAUNCHER_NODES * self.WORKERS_PER_NODE
        logger.info("Balsam Evaluator instantiated")
        logger.debug(f"LAUNCHER_NODES = {LAUNCHER_NODES}")
        logger.debug(f"WORKERS_PER_NODE = {self.WORKERS_PER_NODE}")
        logger.debug(f"Total number of workers: {self.num_workers}")
        logger.info(f"Backend runs will use Python: {self.PYTHON_EXE}")
        self._init_app()
        logger.info(f"Backend runs will execute function: {self.appName}")
        self.transaction_context = transaction.atomic

    def wait(self, futures, timeout=None, return_when='ANY_COMPLETED'):
        return balsam_wait(futures, timeout=timeout, return_when=return_when)

    def _init_app(self):
        funcName = self._run_function.__name__
        moduleName = self._run_function.__module__
        self.appName = '.'.join((moduleName, funcName))
        try:
            app = AppDef.objects.get(name=self.appName)
        except ObjectDoesNotExist:
            logger.info(f"ApplicationDefinition did not exist for {self.appName}; creating new app in BalsamDB")
            app = AppDef(name=self.appName, executable=self._runner_executable)
            app.save()
        else:
            logger.info(f"BalsamEvaluator will use existing app {self.appName}: {app.executable}")

    def _eval_exec(self, x):
        jobname = f"task{self.counter}"
        args = f"'{self.encode(x)}'"
        envs = f"KERAS_BACKEND={self.KERAS_BACKEND}"
        #envs = ":".join(f'KERAS_BACKEND={self.KERAS_BACKEND} OMP_NUM_THREADS=62 KMP_BLOCKTIME=0 KMP_AFFINITY=\"granularity=fine,compact,1,0\"'.split())
        resources = {
            'num_nodes': 1,
            'ranks_per_node': 1,
            'threads_per_rank': 64,
            'node_packing_count': self.WORKERS_PER_NODE,
        }
        for key in resources:
            if key in x: resources[key] = x[key]

        if dag.current_job is not None: wf = dag.current_job.workflow
        else: wf = self.appName
        task = dag.add_job(
                    name = jobname,
                    workflow = wf,
                    application = self.appName,
                    args = args,
                    environ_vars = envs,
                    **resources
                   )
        logger.debug(f"Created job {jobname}")
        logger.debug(f"Args: {args}")

        future = FutureTask(task, self._on_done, fail_callback=self._on_fail)
        future.task_args = args
        return future

    @staticmethod
<<<<<<< HEAD
    def _on_done(job):
        output = job.read_file_in_workdir(f'{job.name}.out')
        return Evaluator._parse(output)
=======
    def _on_done(job): #def _on_done(job, process_data):
        output = job.read_file_in_workdir(f'{job.name}.out')
        # process_data(job)
        args = job.args
        args = args.replace("\'", "")
        with open('test.json', 'w') as f:
            f.write(args)

        with open('test.json', 'r') as f:
            args = json.load(f)
        output = Evaluator._parse(output)
        job.data['reward'] = output
        job.data['arch_seq'] = args['arch_seq']
        job.data['id_worker'] = args['w']
        job.save()
        return output
>>>>>>> 37d7bc52

    @staticmethod
    def _on_fail(job):
        logger.info(f'Task {job.cute_id} failed; setting objective as float_max')
        return Evaluator.FAIL_RETURN_VALUE<|MERGE_RESOLUTION|>--- conflicted
+++ resolved
@@ -76,11 +76,6 @@
         return future
 
     @staticmethod
-<<<<<<< HEAD
-    def _on_done(job):
-        output = job.read_file_in_workdir(f'{job.name}.out')
-        return Evaluator._parse(output)
-=======
     def _on_done(job): #def _on_done(job, process_data):
         output = job.read_file_in_workdir(f'{job.name}.out')
         # process_data(job)
@@ -97,7 +92,6 @@
         job.data['id_worker'] = args['w']
         job.save()
         return output
->>>>>>> 37d7bc52
 
     @staticmethod
     def _on_fail(job):
