"""
Basic test for Evaluator : 'local' or 'balsam'.
"""

import json
import logging
from random import randint
import time
import unittest

from deephyper.evaluators import Evaluator

<<<<<<< HEAD
def my_run(d):
    """Run function taken as an argument by the evaluator.
    """
    return  d['x1']**2 + d['x2']**2

def my_key(d):
    """Cache key function.
    """
=======
def run(d):
    if 'fail' in d: 
        raise RuntimeError
    sleep = d.get('sleep', 0)
    time.sleep(sleep)
    return  d['x1']**2 + d['x2']**2

def key(d):
>>>>>>> 57d711a2
    x1, x2 = d['x1'], d['x2']
    return json.dumps(dict(x1=x1, x2=x2))

class TestLocal(unittest.TestCase):

    def setUp(self):
        self.ev = Evaluator.create(run, cache_key=key, method='local')

    def tearDown(self):
        for f in self.ev.pending_evals.values(): f.cancel()

    def test_add(self):
        ev = self.ev
        ev.add_eval( dict(ID="test1", x1=3, x2=4) )
        ev.add_eval( dict(ID="test2", x1=3, x2=4) )
        ev.add_eval( dict(ID="test3", x1=10, x2=10) )

        self.assertEqual(len(ev.pending_evals), 2)
        self.assertEqual(len(ev.finished_evals), 0)
        self.assertEqual(len(ev.requested_evals), 3)
        for f in self.ev.pending_evals.values(): f.cancel()

    def test_get_finished_success(self):
        ev = self.ev
        ev.add_eval( dict(ID="test1", x1=3, x2=4) )
        ev.add_eval( dict(ID="test2", x1=3, x2=4) )
        ev.add_eval( dict(ID="test3", x1=10, x2=10) )

        res = []
        while len(res) < 3:
            res.extend(ev.get_finished_evals())

        self.assertEqual(len(res), 3)
        self.assertIn(({'ID':'test1','x1':3,'x2':4}, 25),    res)
        self.assertIn(({'ID':'test2','x1':3,'x2':4}, 25),    res)
        self.assertIn(({'ID':'test3','x1':10,'x2':10}, 200), res)
        for f in self.ev.pending_evals.values(): f.cancel()
        

if __name__ == "__main__":
    unittest.main()<|MERGE_RESOLUTION|>--- conflicted
+++ resolved
@@ -10,25 +10,14 @@
 
 from deephyper.evaluators import Evaluator
 
-<<<<<<< HEAD
-def my_run(d):
-    """Run function taken as an argument by the evaluator.
-    """
-    return  d['x1']**2 + d['x2']**2
-
-def my_key(d):
-    """Cache key function.
-    """
-=======
 def run(d):
-    if 'fail' in d: 
+    if 'fail' in d:
         raise RuntimeError
     sleep = d.get('sleep', 0)
     time.sleep(sleep)
     return  d['x1']**2 + d['x2']**2
 
 def key(d):
->>>>>>> 57d711a2
     x1, x2 = d['x1'], d['x2']
     return json.dumps(dict(x1=x1, x2=x2))
 
@@ -66,7 +55,7 @@
         self.assertIn(({'ID':'test2','x1':3,'x2':4}, 25),    res)
         self.assertIn(({'ID':'test3','x1':10,'x2':10}, 200), res)
         for f in self.ev.pending_evals.values(): f.cancel()
-        
+
 
 if __name__ == "__main__":
     unittest.main()