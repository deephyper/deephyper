--- conflicted
+++ resolved
@@ -124,10 +124,7 @@
             acq_optimizer_kwargs={
                 "n_points": n_points,
                 "filter_duplicated": filter_duplicated,
-<<<<<<< HEAD
-=======
                 "update_prior": update_prior,
->>>>>>> 9eebb622
                 "n_jobs": n_jobs,
             },
             # acquisition function
