import logging
import math
import time
import warnings

import ConfigSpace as CS
import ConfigSpace.hyperparameters as csh
import numpy as np
import pandas as pd
import skopt
from deephyper.problem._hyperparameter import convert_to_skopt_space
from deephyper.search._search import Search

from sklearn.ensemble import GradientBoostingRegressor
from skopt.utils import use_named_args

# make SDV optional
try:
    import sdv
    # from sdv.evaluation import evaluate
    # from sdv.tabular import TVAE
    SDV_INSTALLED = True
except ImportError: 
    logging.warn("Synthetic-Data Vault is not installed!")
    SDV_INSTALLED = False

# Adapt minimization -> maximization with DeepHyper
MAP_liar_strategy = {
    "cl_min": "cl_max",
    "cl_max": "cl_min",
}
MAP_acq_func = {
    "UCB": "LCB",
}


class AMBS(Search):
    """Asynchronous Model-Based Search based on the `Scikit-Optimized Optimizer <https://scikit-optimize.github.io/stable/modules/generated/skopt.Optimizer.html#skopt.Optimizer>`_.

    Args:
        problem (HpProblem): Hyperparameter problem describing the search space to explore.
        evaluator (Evaluator): An ``Evaluator`` instance responsible of distributing the tasks.
        random_state (int, optional): Random seed. Defaults to ``None``.
        log_dir (str, optional): Log directory where search's results are saved. Defaults to ``"."``.
        verbose (int, optional): Indicate the verbosity level of the search. Defaults to ``0``.
        surrogate_model (str, optional): Surrogate model used by the Bayesian optimization. Can be a value in ``["RF", "ET", "GBRT", "DUMMY"]``. Defaults to ``"RF"``.
        acq_func (str, optional): Acquisition function used by the Bayesian optimization. Can be a value in ``["UCB", "EI", "PI", "gp_hedge"]``. Defaults to ``"UCB"``.
        acq_optimizer (str, optional): Method used to minimze the acquisition function. Can be a value in ``["sampling", "lbfgs"]``. Defaults to ``"auto"``.
        kappa (float, optional): Manage the exploration/exploitation tradeoff for the "UCB" acquisition function. Defaults to ``1.96`` which corresponds to 95% of the confidence interval.
        xi (float, optional): Manage the exploration/exploitation tradeoff of ``"EI"`` and ``"PI"`` acquisition function. Defaults to ``0.001``.
        n_points (int, optional): The number of configurations sampled from the search space to infer each batch of new evaluated configurations.
        filter_duplicated (bool, optional): Force the optimizer to sample unique points until the search space is "exhausted" in the sens that no new unique points can be found given the sampling size ``n_points``. Defaults to ``True``.
        liar_strategy (str, optional): Definition of the constant value use for the Liar strategy. Can be a value in ``["cl_min", "cl_mean", "cl_max"]`` . Defaults to ``"cl_max"``.
        n_jobs (int, optional): Number of parallel processes used to fit the surrogate model of the Bayesian optimization. A value of ``-1`` will use all available cores. Defaults to ``1``.
    """

    def __init__(
        self,
        problem,
        evaluator,
        random_state: int = None,
        log_dir: str = ".",
        verbose: int = 0,
        surrogate_model: str = "RF",
        acq_func: str = "UCB",
        acq_optimizer: str = "auto",
        kappa: float = 1.96,
        xi: float = 0.001,
        n_points: int = 10000,
        filter_duplicated: bool = True,
        update_prior: bool = False,
        liar_strategy: str = "cl_max",
        n_jobs: int = 1,  # 32 is good for Theta
        **kwargs,
    ):

        super().__init__(problem, evaluator, random_state, log_dir, verbose)

        # check input parameters
        surrogate_model_allowed = ["RF", "ET", "GBRT", "DUMMY", "GP"]
        if not (surrogate_model in surrogate_model_allowed):
            raise ValueError(
                f"Parameter 'surrogate_model={surrogate_model}' should have a value in {surrogate_model_allowed}!"
            )

        acq_func_allowed = ["UCB", "EI", "PI", "gp_hedge"]
        if not (acq_func in acq_func_allowed):
            raise ValueError(
                f"Parameter 'acq_func={acq_func}' should have a value in {acq_func_allowed}!"
            )

        if not (np.isscalar(kappa)):
            raise ValueError(f"Parameter 'kappa' should be a scalar value!")

        if not (np.isscalar(xi)):
            raise ValueError("Parameter 'xi' should be a scalar value!")

        if not (type(n_points) is int):
            raise ValueError("Parameter 'n_points' shoud be an integer value!")

        if not (type(filter_duplicated) is bool):
            raise ValueError("Parameter 'filter_duplicated' should be a boolean value!")

        liar_strategy_allowed = ["cl_min", "cl_mean", "cl_max", "topk", "boltzmann"]
        if not (liar_strategy in liar_strategy_allowed):
            raise ValueError(
                f"Parameter 'liar_strategy={liar_strategy}' should have a value in {liar_strategy_allowed}!"
            )

        if not (type(n_jobs) is int):
            raise ValueError(f"Parameter 'n_jobs' should be an integer value!")

        self._n_initial_points = self._evaluator.num_workers
        self._liar_strategy = MAP_liar_strategy.get(liar_strategy, liar_strategy)
        self._fitted = False

        # check if it is possible to convert the ConfigSpace to standard skopt Space
        if (
            isinstance(self._problem.space, CS.ConfigurationSpace)
            and len(self._problem.space.get_forbiddens()) == 0
            and len(self._problem.space.get_conditions()) == 0
        ):
            self._opt_space = convert_to_skopt_space(self._problem.space)
        else:
            self._opt_space = self._problem.space

        self._opt = None
        self._opt_kwargs = dict(
            dimensions=self._opt_space,
            base_estimator=self._get_surrogate_model(
                surrogate_model,
                n_jobs,
                random_state=self._random_state.randint(0, 2**32),
            ),
            # optimizer
            acq_optimizer=acq_optimizer,
            acq_optimizer_kwargs={
                "n_points": n_points,
                "filter_duplicated": filter_duplicated,
                "update_prior": update_prior,
                "n_jobs": n_jobs,
            },
            # acquisition function
            acq_func=MAP_acq_func.get(acq_func, acq_func),
            acq_func_kwargs={"xi": xi, "kappa": kappa},
            n_initial_points=self._n_initial_points,
            random_state=self._random_state,
        )

    def _setup_optimizer(self):
        if self._fitted:
            self._opt_kwargs["n_initial_points"] = 0
        self._opt = skopt.Optimizer(**self._opt_kwargs)

    def _search(self, max_evals, timeout):

        if self._opt is None:
            self._setup_optimizer()

        num_evals_done = 0

        # Filling available nodes at start
        logging.info(f"Generating {self._evaluator.num_workers} initial points...")
        t1 = time.time()
        self._evaluator.submit(self.get_random_batch(size=self._n_initial_points))
        logging.info(f"Generation took: {time.time() - t1:.4f} sec.")

        # Main loop
        while max_evals < 0 or num_evals_done < max_evals:
            # Collecting finished evaluations
            logging.info("Gathering jobs...")
            t1 = time.time()
            new_results = self._evaluator.gather("BATCH", size=1)
            logging.info(
                f"Gathered {len(new_results)} job(s) in {time.time() - t1:.4f} sec."
            )

            if len(new_results) > 0:

                logging.info("Dumping evaluations...")
                t1 = time.time()
                self._evaluator.dump_evals(log_dir=self._log_dir)
                logging.info(f"Dumping took {time.time() - t1:.4f} sec.")

                num_received = len(new_results)
                num_evals_done += num_received

                # Transform configurations to list to fit optimizer
                logging.info("Transforming received configurations to list...")
                t1 = time.time()

                opt_X = []
                opt_y = []
                for cfg, obj in new_results:
                    x = list(cfg.values())
                    opt_X.append(x)
                    opt_y.append(-obj)  #! maximizing
                logging.info(f"Transformation took {time.time() - t1:.4f} sec.")

                logging.info("Fitting the optimizer...")
                t1 = time.time()
                self._opt.tell(opt_X, opt_y)  #! fit: costly
                logging.info(f"Fitting took {time.time() - t1:.4f} sec.")

                logging.info(f"Asking {len(new_results)} new configurations...")
                t1 = time.time()
                new_X = self._opt.ask(
                    n_points=len(new_results), strategy=self._liar_strategy
                )
                logging.info(f"Asking took {time.time() - t1:.4f} sec.")

                # Transform list to dict configurations
                logging.info(f"Transforming configurations to dict...")
                t1 = time.time()
                new_batch = []
                for x in new_X:
                    new_cfg = self.to_dict(x)
                    new_batch.append(new_cfg)
                logging.info(f"Transformation took {time.time() - t1:.4f} sec.")

                # submit new configurations
                logging.info(f"Submitting {len(new_batch)} configurations...")
                t1 = time.time()
                self._evaluator.submit(new_batch)
                logging.info(f"Submition took {time.time() - t1:.4f} sec.")

    def _get_surrogate_model(
        self, name: str, n_jobs: int = None, random_state: int = None
    ):
        """Get a surrogate model from Scikit-Optimize.

        Args:
            name (str): name of the surrogate model.
            n_jobs (int): number of parallel processes to distribute the computation of the surrogate model.

        Raises:
            ValueError: when the name of the surrogate model is unknown.
        """
        accepted_names = ["RF", "ET", "GBRT", "DUMMY", "GP"]
        if not (name in accepted_names):
            raise ValueError(
                f"Unknown surrogate model {name}, please choose among {accepted_names}."
            )

        if name == "RF":
            surrogate = skopt.learning.RandomForestRegressor(
                n_estimators=100,
                min_samples_leaf=3,
                n_jobs=n_jobs,
                random_state=random_state,
            )
        elif name == "ET":
            surrogate = skopt.learning.ExtraTreesRegressor(
                n_estimators=100,
                min_samples_leaf=3,
                n_jobs=n_jobs,
                random_state=random_state,
            )
        elif name == "GBRT":

            gbrt = GradientBoostingRegressor(n_estimators=30, loss="quantile")
            surrogate = skopt.learning.GradientBoostingQuantileRegressor(
                base_estimator=gbrt, n_jobs=n_jobs, random_state=random_state
            )
        else:  # for DUMMY and GP
            surrogate = name

        return surrogate

    def return_cond(self, cond, cst_new):
        """
        :meta private:
        """
        parent = cst_new.get_hyperparameter(cond.parent.name)
        child = cst_new.get_hyperparameter(cond.child.name)
        if type(cond) == CS.EqualsCondition:
            value = cond.value
            cond_new = CS.EqualsCondition(child, parent, cond.value)
        elif type(cond) == CS.GreaterThanCondition:
            value = cond.value
            cond_new = CS.GreaterThanCondition(child, parent, value)
        elif type(cond) == CS.NotEqualsCondition:
            value = cond.value
            cond_new = CS.GreaterThanCondition(child, parent, value)
        elif type(cond) == CS.LessThanCondition:
            value = cond.value
            cond_new = CS.GreaterThanCondition(child, parent, value)
        elif type(cond) == CS.InCondition:
            values = cond.values
            cond_new = CS.GreaterThanCondition(child, parent, values)
        else:
            print("Not supported type" + str(type(cond)))
        return cond_new

    def return_forbid(self, cond, cst_new):
        """
        :meta private:
        """
        if type(cond) == CS.ForbiddenEqualsClause or type(cond) == CS.ForbiddenInClause:
            hp = cst_new.get_hyperparameter(cond.hyperparameter.name)
            if type(cond) == CS.ForbiddenEqualsClause:
                value = cond.value
                cond_new = CS.ForbiddenEqualsClause(hp, value)
            elif type(cond) == CS.ForbiddenInClause:
                values = cond.values
                cond_new = CS.ForbiddenInClause(hp, values)
            else:
                print("Not supported type" + str(type(cond)))
        return cond_new

    def fit_surrogate(self, df):
        """Fit the surrogate model of the search from a checkpointed Dataframe.

        Args:
            df (str|DataFrame): a checkpoint from a previous search.

        Example Usage:

        >>> search = AMBS(problem, evaluator)
        >>> search.fit_surrogate("results.csv")
        """
        if type(df) is str and df[-4:] == ".csv":
            df = pd.read_csv(df)
        assert isinstance(df, pd.DataFrame)

        self._fitted = True

        if self._opt is None:
            self._setup_optimizer()

        hp_names = self._problem.hyperparameter_names
        try:
            x = df[hp_names].values.tolist()
            y = df.objective.tolist()
        except KeyError:
            raise ValueError(
                "Incompatible dataframe 'df' to fit surrogate model of AMBS."
            )

        self._opt.tell(x, [-yi for yi in y])

<<<<<<< HEAD
    def fit_search_space(self, df, fac_numerical=0.125, fac_categorical=10):
=======
    def fit_generative_model(self, df, q=0.90, n_iter_optimize=0, n_samples=100):
        """_summary_

        Args:
            df (str|DataFrame): a dataframe or path to CSV from a previous search.
            q (float, optional): the quantile defined the set of top configurations used to bias the search. Defaults to ``0.90`` which select the top-10% configurations from ``df``.
            n_iter_optimize (int, optional): the number of iterations used to optimize the generative model which samples the data for the search. Defaults to ``0`` with no optimization for the generative model.
            n_samples (int, optional): the number of samples used to score the generative model.

        Returns:
            tuple: ``score, model`` which are a metric which measures the quality of the learned generated-model and the generative model respectively.
        """
        # to make sdv optional
        if not(SDV_INSTALLED):
            raise RuntimeError("Synthethic-Data Vault is not installed, run 'pip install sdv'")

        if type(df) is str and df[-4:] == ".csv":
            df = pd.read_csv(df)
        assert isinstance(df, pd.DataFrame)

        q_val = np.quantile(df.objective.values, q)
        req_df = df.loc[df["objective"] > q_val]
        req_df = req_df.drop(
            columns=["job_id", "objective", "timestamp_submit", "timestamp_gather"]
        )

        with warnings.catch_warnings():
            warnings.simplefilter("ignore")

            model = sdv.tabular.TVAE()
            model.fit(req_df)
            synthetic_data = model.sample(n_samples)
            score = sdv.evaluation.evaluate(synthetic_data, req_df)

            if n_iter_optimize > 0:
                space = [
                    skopt.space.Integer(1, 20, name="epochs"),
                    # skopt.space.Integer(1, np.floor(req_df.shape[0]/10), name='batch_size'),
                    skopt.space.Integer(1, 8, name="embedding_dim"),
                    skopt.space.Integer(1, 8, name="compress_dims"),
                    skopt.space.Integer(1, 8, name="decompress_dims"),
                    skopt.space.Real(10**-8, 10**-4, "log-uniform", name="l2scale"),
                    skopt.space.Integer(1, 5, name="loss_factor"),
                ]

                def model_fit(params):
                    params["epochs"] = 10 * params["epochs"]
                    # params['batch_size'] = 10*params['batch_size']
                    params["embedding_dim"] = 2 ** params["embedding_dim"]
                    params["compress_dims"] = [
                        2 ** params["compress_dims"],
                        2 ** params["compress_dims"],
                    ]
                    params["decompress_dims"] = [
                        2 ** params["decompress_dims"],
                        2 ** params["decompress_dims"],
                    ]
                    model = sdv.tabular.TVAE(**params)
                    model.fit(req_df)
                    synthetic_data = model.sample(n_samples)
                    score = sdv.evaluation.evaluate(synthetic_data, req_df)
                    return -score, model

                @use_named_args(space)
                def objective(**params):
                    score, _ = model_fit(params)
                    return score

                # run sequential optimization of generative model hyperparameters
                opt = skopt.Optimizer(space)
                for i in range(n_iter_optimize):
                    x = opt.ask()
                    y = objective(x)
                    opt.tell(x, y)
                    logging.info(f"iteration {i}: {x} -> {y}")

                min_index = np.argmin(opt.yi)
                best_params = opt.Xi[min_index]
                logging.info(f"Min-Score of the SDV generative model: {opt.yi[min_index]}")

                best_params = {d.name:v for d, v in zip(space, best_params)}
                logging.info(f"Best configuration for SDV generative model: {best_params}")

                score, model = model_fit(best_params)

        # we pass the learned generative model from sdv to the
        # skopt Optimizer
        self._opt_kwargs["model_sdv"] = model

        return score, model

    def fit_search_space(self, df):
>>>>>>> d0964a9f
        """Apply prior-guided transfer learning based on a DataFrame of results.

        Args:
            df (str|DataFrame): a checkpoint from a previous search.
            fac_numerical (float): the factor used to compute the sigma of a truncated normal distribution based on ``sigma = max(1.0, (upper - lower) * fac_numerical)``. A small large factor increase exploration while a small factor increase exploitation around the best-configuration from the ``df`` parameter.
            fac_categorical (float): the weight given to a categorical feature part of the best configuration. A large weight ``> 1`` increase exploitation while a small factor close to ``1`` increase exploration.
        """

        if type(df) is str and df[-4:] == ".csv":
            df = pd.read_csv(df)
        assert isinstance(df, pd.DataFrame)

        cst = self._problem.space
        if type(cst) != CS.ConfigurationSpace:
            logging.error(f"{type(cst)}: not supported for trainsfer learning")

        res_df = df
        res_df_names = res_df.columns.values
        best_index = np.argmax(res_df["objective"].values)
        best_param = res_df.iloc[best_index]

<<<<<<< HEAD
        cst_new = CS.ConfigurationSpace(seed=self._random_state.randint(0, 2**32))
=======
        fac_numeric = 8.0
        fac_categorical = 10.0

        cst_new = CS.ConfigurationSpace(seed=self._random_state.randint(low=0, high=2**32))
>>>>>>> d0964a9f
        hp_names = cst.get_hyperparameter_names()
        for hp_name in hp_names:
            hp = cst.get_hyperparameter(hp_name)
            if hp_name in res_df_names:
                if (
                    type(hp) is csh.UniformIntegerHyperparameter
                    or type(hp) is csh.UniformFloatHyperparameter
                ):
                    mu = best_param[hp.name]
                    lower = hp.lower
                    upper = hp.upper
                    sigma = max(1.0, (upper - lower) * fac_numerical)
                    if type(hp) is csh.UniformIntegerHyperparameter:
                        param_new = csh.NormalIntegerHyperparameter(
                            name=hp.name,
                            default_value=mu,
                            mu=mu,
                            sigma=sigma,
                            lower=lower,
                            upper=upper,
                        )
                    else:  # type is csh.UniformFloatHyperparameter:
                        param_new = csh.NormalFloatHyperparameter(
                            name=hp.name,
                            default_value=mu,
                            mu=mu,
                            sigma=sigma,
                            lower=lower,
                            upper=upper,
                        )
                    cst_new.add_hyperparameter(param_new)
                elif (
                    type(hp) is csh.CategoricalHyperparameter
                    or type(hp) is csh.OrdinalHyperparameter
                ):
                    if type(hp) is csh.OrdinalHyperparameter:
                        choices = hp.sequence
                    else:
                        choices = hp.choices
                    weights = len(choices) * [1.0]
                    index = choices.index(best_param[hp.name])
                    weights[index] = fac_categorical
                    norm_weights = [float(i) / sum(weights) for i in weights]
                    param_new = csh.CategoricalHyperparameter(
                        name=hp.name, choices=choices, weights=norm_weights
                    )
                    cst_new.add_hyperparameter(param_new)
                else:
                    logging.warning(f"Not fitting {hp} because it is not supported!")
                    cst_new.add_hyperparameter(hp)
            else:
                logging.warning(
                    f"Not fitting {hp} because it was not found in the dataframe!"
                )
                cst_new.add_hyperparameter(hp)

        # For conditions
        for cond in cst.get_conditions():
            if type(cond) == CS.AndConjunction or type(cond) == CS.OrConjunction:
                cond_list = []
                for comp in cond.components:
                    cond_list.append(self.return_cond(comp, cst_new))
                if type(cond) is CS.AndConjunction:
                    cond_new = CS.AndConjunction(*cond_list)
                elif type(cond) is CS.OrConjunction:
                    cond_new = CS.OrConjunction(*cond_list)
                else:
                    logging.warning(f"Condition {type(cond)} is not implemented!")
            else:
                cond_new = self.return_cond(cond, cst_new)
            cst_new.add_condition(cond_new)

        # For forbiddens
        for cond in cst.get_forbiddens():
            if type(cond) is CS.ForbiddenAndConjunction:
                cond_list = []
                for comp in cond.components:
                    cond_list.append(self.return_forbid(comp, cst_new))
                cond_new = CS.ForbiddenAndConjunction(*cond_list)
            elif (
                type(cond) is CS.ForbiddenEqualsClause
                or type(cond) is CS.ForbiddenInClause
            ):
                cond_new = self.return_forbid(cond, cst_new)
            else:
                logging.warning(f"Forbidden {type(cond)} is not implemented!")
            cst_new.add_forbidden_clause(cond_new)

        self._opt_kwargs["dimensions"] = cst_new

    def get_random_batch(self, size: int) -> list:
        """Generate a random batch of configuration.

        :meta private:

        Args:
            size (int): number of configurations in generated batch.

        Returns:
            list: the list of generated configuration.
        """
        logging.info(f"Creating random batch of size {size}...")
        t1 = time.time()
        if self._fitted:  # for the surrogate or search space
            batch = []
        else:
            batch = self._problem.starting_point_asdict
            # Replace None by "nan"
            for point in batch:
                for (k, v), hp in zip(
                    point.items(), self._problem.space.get_hyperparameters()
                ):
                    if v is None:
                        if (
                            type(hp) is csh.UniformIntegerHyperparameter
                            or type(hp) is csh.UniformFloatHyperparameter
                        ):
                            point[k] = np.nan
                        elif (
                            type(hp) is csh.CategoricalHyperparameter
                            or type(hp) is csh.OrdinalHyperparameter
                        ):
                            point[k] = "NA"

        # Add more starting points
        n_points = max(0, size - len(batch))
        if n_points > 0:
            points = self._opt.ask(n_points=n_points)
            for point in points:
                point_as_dict = self.to_dict(point)
                batch.append(point_as_dict)
        logging.info(f"Random batch created in {time.time() - t1:.4f} sec.")
        return batch

    def to_dict(self, x: list) -> dict:
        """Transform a list of hyperparameter values to a ``dict`` where keys are hyperparameters names and values are hyperparameters values.

        :meta private:

        Args:
            x (list): a list of hyperparameter values.

        Returns:
            dict: a dictionnary of hyperparameter names and values.
        """
        res = {}
        hps_names = self._problem.hyperparameter_names
        for i in range(len(x)):
            res[hps_names[i]] = x[i]
        return res


def isnan(x) -> bool:
    """Check if a value is NaN.

    :meta private:
    """
    if isinstance(x, float):
        return math.isnan(x)
    elif isinstance(x, np.float64):
        return np.isnan(x)
    else:
        return False


def replace_nan(x):
    """
    :meta private:
    """
    return [np.nan if x_i == "nan" else x_i for x_i in x]<|MERGE_RESOLUTION|>--- conflicted
+++ resolved
@@ -339,9 +339,6 @@
 
         self._opt.tell(x, [-yi for yi in y])
 
-<<<<<<< HEAD
-    def fit_search_space(self, df, fac_numerical=0.125, fac_categorical=10):
-=======
     def fit_generative_model(self, df, q=0.90, n_iter_optimize=0, n_samples=100):
         """_summary_
 
@@ -433,8 +430,7 @@
 
         return score, model
 
-    def fit_search_space(self, df):
->>>>>>> d0964a9f
+    def fit_search_space(self, df, fac_numerical=0.125, fac_categorical=10):
         """Apply prior-guided transfer learning based on a DataFrame of results.
 
         Args:
@@ -456,14 +452,7 @@
         best_index = np.argmax(res_df["objective"].values)
         best_param = res_df.iloc[best_index]
 
-<<<<<<< HEAD
         cst_new = CS.ConfigurationSpace(seed=self._random_state.randint(0, 2**32))
-=======
-        fac_numeric = 8.0
-        fac_categorical = 10.0
-
-        cst_new = CS.ConfigurationSpace(seed=self._random_state.randint(low=0, high=2**32))
->>>>>>> d0964a9f
         hp_names = cst.get_hyperparameter_names()
         for hp_name in hp_names:
             hp = cst.get_hyperparameter(hp_name)
