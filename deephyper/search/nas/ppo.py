import os

from deephyper.core.parser import add_arguments_from_signature
from deephyper.search.nas.rl import ReinforcementLearningSearch

try:
    from mpi4py import MPI
except ImportError:
    MPI = None


class Ppo(ReinforcementLearningSearch):
    """Search class to run a proximal policy optimization search. The search is launching as many agents as the number of MPI ranks. Each agent is batch synchronous on a number of DNN evaluations. This number of parallel evaluation is equal for all agents, and automaticaly computed based on the number of available workers when using `evaluator='balsam'`. For other evaluators it will be set to 1.

    Args:
        problem (str): Module path to the Problem instance you want to use for the search (e.g. deephyper.benchmark.nas.linearReg.Problem).
        run (str): Module path to the run function you want to use for the search (e.g. deephyper.search.nas.model.run.alpha.run).
        evaluator (str): value in ['balsam', 'ray', 'subprocess', 'processPool', 'threadPool']. Default to 'ray'.
        cliprange (float, optional): Clipping parameter of PPO. Defaults to 0.2.
        ent_coef (float, optional): Entropy parameter for PPO. Adding entropy helps to avoid convergence to a local optimum. To increase the entropy parameter is to increase exploration. Defaults to 0.01.
        gamma (float, optional): Gamma parameter for advantage function in RL, discounting factor for rewards. Defaults to 1.0.
        lam (float, optional): Lambda parameter for advantage function in RL, advantage estimation discounting factor (lambda in the paper). Defaults to 0.95.
        nminibatches (int, optional): Number of minibatches per environments. Here it's directly the number of batch of search_spaces. Defaults to 1.
        noptepochs (int, optional): Number of optimization steps to do per epochs. Basicaly it means the number of time you want to use learning data. Defaults to 10.
        network: (str): policy network for the search, value in [
            'ppo_lstm_128',
            'ppo_lnlstm_128',
            'ppo_lstm_64',
            'ppo_lnlstm_64',
            'ppo_lstm_32',
            'ppo_lnlstm_32'
            ].
    """

    def __init__(
        self,
        problem,
        run,
        evaluator,
        network="ppo_lnlstm_128",
        cliprange=0.2,
        ent_coef=0.01,
        gamma=1.0,
        lam=0.95,
        nminibatches=1,
        noptepochs=10,
        **kwargs
    ):

        if MPI is None:
            nenvs = 1
        else:
            nranks = MPI.COMM_WORLD.Get_size()
<<<<<<< HEAD
            if evaluator == 'balsam':
                balsam_launcher_nodes = int(
                    os.environ.get('BALSAM_LAUNCHER_NODES', 1))
=======
            if evaluator == "balsam":  # TODO: async is a kw
                balsam_launcher_nodes = int(os.environ.get("BALSAM_LAUNCHER_NODES", 1))
>>>>>>> c90c4ead
                deephyper_workers_per_node = int(
                    os.environ.get("DEEPHYPER_WORKERS_PER_NODE", 1)
                )
                nagents = nranks  # No parameter server here
                n_free_nodes = balsam_launcher_nodes - nranks  # Number of free nodes
                free_workers = (
                    n_free_nodes * deephyper_workers_per_node
                )  # Number of free workers
                nenvs = free_workers // nagents
            else:
                nenvs = 1

        super().__init__(
            problem,
            run,
            alg="ppo2",
            num_envs=nenvs,
            evaluator=evaluator,
            network=network,
            cliprange=cliprange,
            ent_coef=ent_coef,
            gamma=gamma,
            lam=lam,
            nminibatches=nminibatches,
            noptepochs=noptepochs,
            **kwargs
        )

    @staticmethod
    def _extend_parser(parser):
        ReinforcementLearningSearch._extend_parser(parser)
        add_arguments_from_signature(parser, Ppo)
        return parser


if __name__ == "__main__":
    args = Ppo.parse_args()
    search = Ppo(**vars(args))
    search.main()<|MERGE_RESOLUTION|>--- conflicted
+++ resolved
@@ -51,14 +51,9 @@
             nenvs = 1
         else:
             nranks = MPI.COMM_WORLD.Get_size()
-<<<<<<< HEAD
             if evaluator == 'balsam':
                 balsam_launcher_nodes = int(
                     os.environ.get('BALSAM_LAUNCHER_NODES', 1))
-=======
-            if evaluator == "balsam":  # TODO: async is a kw
-                balsam_launcher_nodes = int(os.environ.get("BALSAM_LAUNCHER_NODES", 1))
->>>>>>> c90c4ead
                 deephyper_workers_per_node = int(
                     os.environ.get("DEEPHYPER_WORKERS_PER_NODE", 1)
                 )
