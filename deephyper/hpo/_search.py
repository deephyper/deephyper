--- conflicted
+++ resolved
@@ -221,12 +221,8 @@
                 "Search is being stopped because the maximum number of spawned jobs has been reached."
             )
         except SearchTerminationError:
-<<<<<<< HEAD
             self.stopped = True
             logging.warning(f"Search has been requested to be stopped.")
-=======
-            logging.warning("Search has been requested to be stopped.")
->>>>>>> 012c3b2f
 
         # Collect remaining jobs
         if wait_all_running_jobs:
@@ -308,12 +304,8 @@
 
         n_ask = self._evaluator.num_workers
 
-<<<<<<< HEAD
         while not self.stopped and (max_evals < 0 or num_evals() < max_evals):
 
-=======
-        while max_evals < 0 or num_evals() < max_evals:
->>>>>>> 012c3b2f
             new_batch = self.ask(n_ask)
 
             logging.info(f"Submitting {len(new_batch)} configurations...")
