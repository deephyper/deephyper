--- conflicted
+++ resolved
@@ -24,18 +24,12 @@
     update: true
     sources:
     - ubuntu-toolchain-r-test
-<<<<<<< HEAD
-    - build-essential
-    - graphviz
-    - openmpi-bin
-=======
 
 before_install:
   - sudo apt-get install build-essential -y
   - sudo apt-get install -y -q mpich libmpich-dev
   - sudo apt-get install graphviz -y
 
->>>>>>> 192effbe
 
 install:
   - pip install -e '.[docs,tests,analytics]'
